--- conflicted
+++ resolved
@@ -1,16 +1,12 @@
 HISTORY
 --------
 
-<<<<<<< HEAD
 4.0.0 Removed the need for 2to3 by dropping the support for Python 2.5.
      Added a MANIFEST.in file and produced a proper wheel.
      Reworked the documentation and introduced `decorator.decorated`.
      Copied the `__qualname__` attribute, as requested by XXX
      (2015/07/21)
-3.4.2 Replaced the old links in index.html with updated ones (2015/03/16)
-=======
 3.4.2 Same as 3.4.1, re-uploaded to PyPI (2015-03-22)
->>>>>>> a4a31e3e
 3.4.1 Ported the repository from GoogleCode to GitHub and added Travis CI
      support. Tests are executed with the new command `python test.py -v`.
      setuptools is now mandatory in Python 3. The suggested
