# #########################     LICENSE     ############################ #

# Copyright (c) 2005-2018, Michele Simionato
# All rights reserved.

# Redistribution and use in source and binary forms, with or without
# modification, are permitted provided that the following conditions are
# met:

#   Redistributions of source code must retain the above copyright
#   notice, this list of conditions and the following disclaimer.
#   Redistributions in bytecode form must reproduce the above copyright
#   notice, this list of conditions and the following disclaimer in
#   the documentation and/or other materials provided with the
#   distribution.

# THIS SOFTWARE IS PROVIDED BY THE COPYRIGHT HOLDERS AND CONTRIBUTORS
# "AS IS" AND ANY EXPRESS OR IMPLIED WARRANTIES, INCLUDING, BUT NOT
# LIMITED TO, THE IMPLIED WARRANTIES OF MERCHANTABILITY AND FITNESS FOR
# A PARTICULAR PURPOSE ARE DISCLAIMED. IN NO EVENT SHALL THE COPYRIGHT
# HOLDERS OR CONTRIBUTORS BE LIABLE FOR ANY DIRECT, INDIRECT,
# INCIDENTAL, SPECIAL, EXEMPLARY, OR CONSEQUENTIAL DAMAGES (INCLUDING,
# BUT NOT LIMITED TO, PROCUREMENT OF SUBSTITUTE GOODS OR SERVICES; LOSS
# OF USE, DATA, OR PROFITS; OR BUSINESS INTERRUPTION) HOWEVER CAUSED AND
# ON ANY THEORY OF LIABILITY, WHETHER IN CONTRACT, STRICT LIABILITY, OR
# TORT (INCLUDING NEGLIGENCE OR OTHERWISE) ARISING IN ANY WAY OUT OF THE
# USE OF THIS SOFTWARE, EVEN IF ADVISED OF THE POSSIBILITY OF SUCH
# DAMAGE.

"""
Decorator module, see http://pypi.python.org/pypi/decorator
for the documentation.
"""
from __future__ import print_function

import re
import sys
import inspect
import operator
import itertools
import collections

__version__ = '4.3.1'

if sys.version >= '3':
    from inspect import getfullargspec

    def get_init(cls):
        return cls.__init__
else:
    FullArgSpec = collections.namedtuple(
        'FullArgSpec', 'args varargs varkw defaults '
        'kwonlyargs kwonlydefaults annotations')

    def getfullargspec(f):
        "A quick and dirty replacement for getfullargspec for Python 2.X"
        return FullArgSpec._make(inspect.getargspec(f) + ([], None, {}))

    def get_init(cls):
        return cls.__init__.__func__

try:
    iscoroutinefunction = inspect.iscoroutinefunction
except AttributeError:
    # let's assume there are no coroutine functions in old Python
    def iscoroutinefunction(f):
        return False
try:
    from inspect import isgeneratorfunction
except ImportError:
    # assume no generator function in old Python versions
    def isgeneratorfunction():
        return False


DEF = re.compile(r'\s*def\s*([_\w][_\w\d]*)\s*\(')


# basic functionality
class FunctionMaker(object):
    """
    An object with the ability to create functions with a given signature.
    It has attributes name, doc, module, signature, defaults, dict and
    methods update and make.
    """

    # Atomic get-and-increment provided by the GIL
    _compile_count = itertools.count()

    # make pylint happy
    args = varargs = varkw = defaults = kwonlyargs = kwonlydefaults = ()

    def __init__(self, func=None, name=None, signature=None,
                 defaults=None, doc=None, module=None, funcdict=None):
        self.shortsignature = signature
        if func:
            # func can be a class or a callable, but not an instance method
            self.name = func.__name__
            if self.name == '<lambda>':  # small hack for lambda functions
                self.name = '_lambda_'
            self.doc = func.__doc__
            self.module = func.__module__
            if inspect.isfunction(func):
                argspec = getfullargspec(func)
                self.annotations = getattr(func, '__annotations__', {})
                for a in ('args', 'varargs', 'varkw', 'defaults', 'kwonlyargs',
                          'kwonlydefaults'):
                    setattr(self, a, getattr(argspec, a))
                for i, arg in enumerate(self.args):
                    setattr(self, 'arg%d' % i, arg)
                self.refresh_signature()
                self.dict = func.__dict__.copy()
        # func=None happens when decorating a caller
        if name:
            self.name = name
        if signature is not None:
            self.signature = signature
        if defaults:
            self.defaults = defaults
        if doc:
            self.doc = doc
        if module:
            self.module = module
        if funcdict:
            self.dict = funcdict
        # check existence required attributes
        assert hasattr(self, 'name')
        if not hasattr(self, 'signature'):
            raise TypeError('You are decorating a non function: %s' % func)

    def update(self, func, **kw):
        "Update the signature of func with the data in self"
        func.__name__ = self.name
        func.__doc__ = getattr(self, 'doc', None)
        func.__dict__ = getattr(self, 'dict', {})
        func.__defaults__ = self.defaults
        func.__kwdefaults__ = self.kwonlydefaults or None
        func.__annotations__ = getattr(self, 'annotations', None)
        try:
            frame = sys._getframe(3)
        except AttributeError:  # for IronPython and similar implementations
            callermodule = '?'
        else:
            callermodule = frame.f_globals.get('__name__', '?')
        func.__module__ = getattr(self, 'module', callermodule)
        func.__dict__.update(kw)

    def refresh_signature(self):
        "Update self.signature and self.shortsignature based on self.args, self.varargs, self.varkw"
        allargs = list(self.args)
        allshortargs = list(self.args)
        if self.varargs:
            allargs.append('*' + self.varargs)
            allshortargs.append('*' + self.varargs)
        elif self.kwonlyargs:
            allargs.append('*')  # single star syntax
        for a in self.kwonlyargs:
            allargs.append('%s=None' % a)
            allshortargs.append('%s=%s' % (a, a))
        if self.varkw:
            allargs.append('**' + self.varkw)
            allshortargs.append('**' + self.varkw)
        self.signature = ', '.join(allargs)
        self.shortsignature = ', '.join(allshortargs)

    def make(self, src_templ, evaldict=None, addsource=False, **attrs):
        "Make a new function from a given template and update the signature"
        src = src_templ % vars(self)  # expand name and signature
        evaldict = evaldict or {}
        mo = DEF.search(src)
        if mo is None:
            raise SyntaxError('not a valid function template\n%s' % src)
        name = mo.group(1)  # extract the function name
        names = set([name] + [arg.strip(' *') for arg in
                              self.shortsignature.split(',')])
        for n in names:
            if n in ('_func_', '_call_'):
                raise NameError('%s is overridden in\n%s' % (n, src))

        if not src.endswith('\n'):  # add a newline for old Pythons
            src += '\n'

        # Ensure each generated function has a unique filename for profilers
        # (such as cProfile) that depend on the tuple of (<filename>,
        # <definition line>, <function name>) being unique.
        filename = '<%s:decorator-gen-%d>' % (
            __file__, next(self._compile_count))
        try:
            code = compile(src, filename, 'single')
            exec(code, evaldict)
        except Exception:
            print('Error in generated code:', file=sys.stderr)
            print(src, file=sys.stderr)
            raise
        func = evaldict[name]
        if addsource:
            attrs['__source__'] = src
        self.update(func, **attrs)
        return func

    @classmethod
    def create(cls, obj, body, evaldict, defaults=None,
               doc=None, module=None, addsource=True, add_args=(), **attrs):
        """
        Create a function from the strings name, signature and body.
        evaldict is the evaluation dictionary. If addsource is true an
        attribute __source__ is added to the result. The attributes attrs
        are added, if any.

        If add_args is not empty, these arguments will be prepended to the
        positional arguments.
        """
        if isinstance(obj, str):  # "name(signature)"
            name, rest = obj.strip().split('(', 1)
            signature = rest[:-1]  # strip a right parens
            func = None
        else:  # a function
            name = None
            signature = None
            func = obj
        self = cls(func, name, signature, defaults, doc, module)
        ibody = '\n'.join('    ' + line for line in body.splitlines())
        caller = evaldict.get('_call_')  # when called from `decorate`
        if caller and iscoroutinefunction(caller):
            body = ('async def %(name)s(%(signature)s):\n' + ibody).replace(
                'return', 'return await')
        else:
            body = 'def %(name)s(%(signature)s):\n' + ibody

        # Handle possible signature changes
        sig_modded = False
        if len(add_args) > 0:
            # add them as positional args at the beginning - hence the reversed()
            for arg in reversed(add_args):
                if arg not in self.args:
                    self.args = [arg] + self.args
                    sig_modded = True
                else:
                    # the argument already exists in the wrapped
                    # function, nothing to do.
                    pass
        if sig_modded:
            self.refresh_signature()

        # make the function
        func = self.make(body, evaldict, addsource, **attrs)

        if sig_modded:
            # delete this annotation otherwise inspect.signature
            # will wrongly return the signature of func.__wrapped__
            # instead of the signature of func
            del func.__wrapped__

        return func

<<<<<<< HEAD
try:
    from inspect import isgeneratorfunction
except ImportError:
    # assume no generator function in very old python versions
    def isgeneratorfunction():
        return False


def decorate(func, caller, extras=(), additional_args=()):
=======
def decorate(func, caller, extras=()):
>>>>>>> 861fd4d1
    """
    decorate(func, caller) decorates a function using a caller.
    If the caller is a generator function, the resulting function
    will be a generator function.
    """
    evaldict = dict(_call_=caller, _func_=func)
    es = ''
    for i, extra in enumerate(extras):
        ex = '_e%d_' % i
        evaldict[ex] = extra
        es += ex + ', '

    if '3.5' <= sys.version < '3.6':
        # with Python 3.5 isgeneratorfunction returns True for all coroutines
        # however we know that it is NOT possible to have a generator
        # coroutine in python 3.5: PEP525 was not there yet
        generatorcaller = isgeneratorfunction(
            caller) and not iscoroutinefunction(caller)
    else:
        generatorcaller = isgeneratorfunction(caller)
    if generatorcaller:
        fun = FunctionMaker.create(
            func, "for res in _call_(_func_, %s%%(shortsignature)s):\n"
                  "    yield res" % es, evaldict,
            add_args=additional_args, __wrapped__=func)
    else:
        fun = FunctionMaker.create(
            func, "return _call_(_func_, %s%%(shortsignature)s)" % es,
            evaldict, add_args=additional_args, __wrapped__=func)
    if hasattr(func, '__qualname__'):
        fun.__qualname__ = func.__qualname__
    return fun


def decorator(caller, _func=None):
    """decorator(caller) converts a caller function into a decorator"""
    if _func is not None:  # return a decorated function
        # this is obsolete behavior; you should use decorate instead
        return decorate(_func, caller)
    # else return a decorator function
    defaultargs, defaults = '', ()
    if inspect.isclass(caller):
        name = caller.__name__.lower()
        doc = 'decorator(%s) converts functions/generators into ' \
            'factories of %s objects' % (caller.__name__, caller.__name__)
    elif inspect.isfunction(caller):
        if caller.__name__ == '<lambda>':
            name = '_lambda_'
        else:
            name = caller.__name__
        doc = caller.__doc__
        nargs = caller.__code__.co_argcount
        ndefs = len(caller.__defaults__ or ())
        defaultargs = ', '.join(caller.__code__.co_varnames[nargs-ndefs:nargs])
        if defaultargs:
            defaultargs += ','
        defaults = caller.__defaults__
    else:  # assume caller is an object with a __call__ method
        name = caller.__class__.__name__.lower()
        doc = caller.__call__.__doc__
    evaldict = dict(_call=caller, _decorate_=decorate)
    dec = FunctionMaker.create(
        '%s(%s func)' % (name, defaultargs),
        'if func is None: return lambda func:  _decorate_(func, _call, (%s))\n'
        'return _decorate_(func, _call, (%s))' % (defaultargs, defaultargs),
        evaldict, doc=doc, module=caller.__module__, __wrapped__=caller)
    if defaults:
        dec.__defaults__ = defaults + (None,)
    return dec


# ####################### contextmanager ####################### #

try:  # Python >= 3.2
    from contextlib import _GeneratorContextManager
except ImportError:  # Python >= 2.5
    from contextlib import GeneratorContextManager as _GeneratorContextManager


class ContextManager(_GeneratorContextManager):
    def __call__(self, func):
        """Context manager decorator"""
        return FunctionMaker.create(
            func, "with _self_: return _func_(%(shortsignature)s)",
            dict(_self_=self, _func_=func), __wrapped__=func)


init = getfullargspec(_GeneratorContextManager.__init__)
n_args = len(init.args)
if n_args == 2 and not init.varargs:  # (self, genobj) Python 2.7
    def __init__(self, g, *a, **k):
        return _GeneratorContextManager.__init__(self, g(*a, **k))
    ContextManager.__init__ = __init__
elif n_args == 2 and init.varargs:  # (self, gen, *a, **k) Python 3.4
    pass
elif n_args == 4:  # (self, gen, args, kwds) Python 3.5
    def __init__(self, g, *a, **k):
        return _GeneratorContextManager.__init__(self, g, a, k)
    ContextManager.__init__ = __init__

_contextmanager = decorator(ContextManager)


def contextmanager(func):
    # Enable Pylint config: contextmanager-decorators=decorator.contextmanager
    return _contextmanager(func)


# ############################ dispatch_on ############################ #

def append(a, vancestors):
    """
    Append ``a`` to the list of the virtual ancestors, unless it is already
    included.
    """
    add = True
    for j, va in enumerate(vancestors):
        if issubclass(va, a):
            add = False
            break
        if issubclass(a, va):
            vancestors[j] = a
            add = False
    if add:
        vancestors.append(a)


# inspired from simplegeneric by P.J. Eby and functools.singledispatch
def dispatch_on(*dispatch_args):
    """
    Factory of decorators turning a function into a generic function
    dispatching on the given arguments.
    """
    assert dispatch_args, 'No dispatch args passed'
    dispatch_str = '(%s,)' % ', '.join(dispatch_args)

    def check(arguments, wrong=operator.ne, msg=''):
        """Make sure one passes the expected number of arguments"""
        if wrong(len(arguments), len(dispatch_args)):
            raise TypeError('Expected %d arguments, got %d%s' %
                            (len(dispatch_args), len(arguments), msg))

    def gen_func_dec(func):
        """Decorator turning a function into a generic function"""

        # first check the dispatch arguments
        argset = set(getfullargspec(func).args)
        if not set(dispatch_args) <= argset:
            raise NameError('Unknown dispatch arguments %s' % dispatch_str)

        typemap = {}

        def vancestors(*types):
            """
            Get a list of sets of virtual ancestors for the given types
            """
            check(types)
            ras = [[] for _ in range(len(dispatch_args))]
            for types_ in typemap:
                for t, type_, ra in zip(types, types_, ras):
                    if issubclass(t, type_) and type_ not in t.mro():
                        append(type_, ra)
            return [set(ra) for ra in ras]

        def ancestors(*types):
            """
            Get a list of virtual MROs, one for each type
            """
            check(types)
            lists = []
            for t, vas in zip(types, vancestors(*types)):
                n_vas = len(vas)
                if n_vas > 1:
                    raise RuntimeError(
                        'Ambiguous dispatch for %s: %s' % (t, vas))
                elif n_vas == 1:
                    va, = vas
                    mro = type('t', (t, va), {}).mro()[1:]
                else:
                    mro = t.mro()
                lists.append(mro[:-1])  # discard t and object
            return lists

        def register(*types):
            """
            Decorator to register an implementation for the given types
            """
            check(types)

            def dec(f):
                check(getfullargspec(f).args, operator.lt, ' in ' + f.__name__)
                typemap[types] = f
                return f
            return dec

        def dispatch_info(*types):
            """
            An utility to introspect the dispatch algorithm
            """
            check(types)
            lst = []
            for anc in itertools.product(*ancestors(*types)):
                lst.append(tuple(a.__name__ for a in anc))
            return lst

        def _dispatch(dispatch_args, *args, **kw):
            types = tuple(type(arg) for arg in dispatch_args)
            try:  # fast path
                f = typemap[types]
            except KeyError:
                pass
            else:
                return f(*args, **kw)
            combinations = itertools.product(*ancestors(*types))
            next(combinations)  # the first one has been already tried
            for types_ in combinations:
                f = typemap.get(types_)
                if f is not None:
                    return f(*args, **kw)

            # else call the default implementation
            return func(*args, **kw)

        return FunctionMaker.create(
            func, 'return _f_(%s, %%(shortsignature)s)' % dispatch_str,
            dict(_f_=_dispatch), register=register, default=func,
            typemap=typemap, vancestors=vancestors, ancestors=ancestors,
            dispatch_info=dispatch_info, __wrapped__=func)

    gen_func_dec.__name__ = 'dispatch_on' + dispatch_str
    return gen_func_dec<|MERGE_RESOLUTION|>--- conflicted
+++ resolved
@@ -253,19 +253,8 @@
 
         return func
 
-<<<<<<< HEAD
-try:
-    from inspect import isgeneratorfunction
-except ImportError:
-    # assume no generator function in very old python versions
-    def isgeneratorfunction():
-        return False
-
 
 def decorate(func, caller, extras=(), additional_args=()):
-=======
-def decorate(func, caller, extras=()):
->>>>>>> 861fd4d1
     """
     decorate(func, caller) decorates a function using a caller.
     If the caller is a generator function, the resulting function
